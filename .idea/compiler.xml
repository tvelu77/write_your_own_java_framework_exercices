--- conflicted
+++ resolved
@@ -22,14 +22,9 @@
   </component>
   <component name="JavacSettings">
     <option name="ADDITIONAL_OPTIONS_OVERRIDE">
-<<<<<<< HEAD
-      <module name="injector" options="--add-modules java.desktop" />
-      <module name="mapper" options="--add-modules java.desktop" />
-=======
       <module name="injector" options="" />
       <module name="mapper" options="" />
       <module name="orm" options="" />
->>>>>>> 057abc93
     </option>
   </component>
 </project>