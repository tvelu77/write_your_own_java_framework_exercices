<?xml version="1.0" encoding="UTF-8"?>
<project version="4">
  <component name="AutoImportSettings">
    <option name="autoReloadType" value="SELECTIVE" />
  </component>
  <component name="ChangeListManager">
<<<<<<< HEAD
    <list default="true" id="74bd28e4-ede9-4bbb-a92f-dae249a45c06" name="Changes" comment="Interceptor - cleaned the program">
      <change beforePath="$PROJECT_DIR$/.idea/workspace.xml" beforeDir="false" afterPath="$PROJECT_DIR$/.idea/workspace.xml" afterDir="false" />
      <change beforePath="$PROJECT_DIR$/interceptor/src/main/java/org/github/forax/framework/interceptor/InterceptorRegistry.java" beforeDir="false" afterPath="$PROJECT_DIR$/interceptor/src/main/java/org/github/forax/framework/interceptor/InterceptorRegistry.java" afterDir="false" />
      <change beforePath="$PROJECT_DIR$/interceptor/src/test/java/org/github/forax/framework/interceptor/InterceptorRegistryTest.java" beforeDir="false" afterPath="$PROJECT_DIR$/interceptor/src/test/java/org/github/forax/framework/interceptor/InterceptorRegistryTest.java" afterDir="false" />
=======
    <list default="true" id="74bd28e4-ede9-4bbb-a92f-dae249a45c06" name="Changes" comment="ORM - ex6 is done">
      <change beforePath="$PROJECT_DIR$/.idea/workspace.xml" beforeDir="false" afterPath="$PROJECT_DIR$/.idea/workspace.xml" afterDir="false" />
      <change beforePath="$PROJECT_DIR$/orm/src/main/java/com/github/forax/framework/orm/ORM.java" beforeDir="false" afterPath="$PROJECT_DIR$/orm/src/main/java/com/github/forax/framework/orm/ORM.java" afterDir="false" />
      <change beforePath="$PROJECT_DIR$/orm/src/test/java/com/github/forax/framework/orm/ORMTest.java" beforeDir="false" afterPath="$PROJECT_DIR$/orm/src/test/java/com/github/forax/framework/orm/ORMTest.java" afterDir="false" />
>>>>>>> 057abc93
    </list>
    <option name="SHOW_DIALOG" value="false" />
    <option name="HIGHLIGHT_CONFLICTS" value="true" />
    <option name="HIGHLIGHT_NON_ACTIVE_CHANGELIST" value="false" />
    <option name="LAST_RESOLUTION" value="IGNORE" />
  </component>
  <component name="Git.Settings">
    <option name="RECENT_GIT_ROOT_PATH" value="$PROJECT_DIR$" />
    <option name="UPDATE_TYPE" value="REBASE" />
  </component>
  <component name="GitSEFilterConfiguration">
    <file-type-list>
      <filtered-out-file-type name="LOCAL_BRANCH" />
      <filtered-out-file-type name="REMOTE_BRANCH" />
      <filtered-out-file-type name="TAG" />
      <filtered-out-file-type name="COMMIT_BY_MESSAGE" />
    </file-type-list>
  </component>
  <component name="HighlightingSettingsPerFile">
    <setting file="file://$PROJECT_DIR$/mapper/src/main/java/com/github/forax/framework/mapper/JSONWriter.java" root0="SKIP_INSPECTION" />
  </component>
  <component name="MarkdownSettingsMigration">
    <option name="stateVersion" value="1" />
  </component>
  <component name="MavenImportPreferences">
    <option name="generalSettings">
      <MavenGeneralSettings>
        <option name="useMavenConfig" value="true" />
      </MavenGeneralSettings>
    </option>
  </component>
  <component name="ProjectId" id="1z3S0SHERWbIdD5Lf6CT5zlczbJ" />
  <component name="ProjectLevelVcsManager">
    <ConfirmationsSetting value="2" id="Add" />
  </component>
  <component name="ProjectViewState">
    <option name="hideEmptyMiddlePackages" value="true" />
    <option name="showLibraryContents" value="true" />
  </component>
  <component name="PropertiesComponent">{
  &quot;keyToString&quot;: {
    &quot;RunOnceActivity.OpenProjectViewOnStart&quot;: &quot;true&quot;,
    &quot;RunOnceActivity.ShowReadmeOnStart&quot;: &quot;true&quot;,
    &quot;SHARE_PROJECT_CONFIGURATION_FILES&quot;: &quot;true&quot;,
    &quot;last_opened_file_path&quot;: &quot;/home/thomas/Documents/esipe/INFO2/JAVA_INSIDE/write_your_own_java_framework_exercices&quot;,
    &quot;project.structure.last.edited&quot;: &quot;Project&quot;,
    &quot;project.structure.proportion&quot;: &quot;0.0&quot;,
    &quot;project.structure.side.proportion&quot;: &quot;0.0&quot;
  }
}</component>
  <component name="RecentsManager">
    <key name="CopyFile.RECENT_KEYS">
      <recent name="$PROJECT_DIR$/injector" />
      <recent name="$PROJECT_DIR$/injector/src/test/java/com/github/forax/framework/injector" />
      <recent name="$PROJECT_DIR$" />
      <recent name="$PROJECT_DIR$/interceptor" />
      <recent name="$PROJECT_DIR$/interceptor/src/main/java/org/github/forax/framework/interceptor" />
    </key>
    <key name="CopyClassDialog.RECENTS_KEY">
      <recent name="org.github.forax.framework.interceptor" />
      <recent name="com.github.forax.framework.orm" />
    </key>
  </component>
  <component name="RunAnythingCache">
    <option name="myCommands">
      <command value="mvn clean" />
      <command value="mvn package" />
    </option>
  </component>
<<<<<<< HEAD
  <component name="RunManager" selected="JUnit.InterceptorRegistryTest">
=======
  <component name="RunManager" selected="JUnit.ORMTest">
>>>>>>> 057abc93
    <configuration name="All in write_your_own_java_framework_exercices" type="JUnit" factoryName="JUnit" temporary="true" nameIsGenerated="true">
      <module name="write_your_own_java_framework_exercices" />
      <option name="PACKAGE_NAME" value="" />
      <option name="TEST_OBJECT" value="package" />
      <method v="2">
        <option name="Make" enabled="true" />
      </method>
    </configuration>
    <configuration name="InjectorRegistryTest" type="JUnit" factoryName="JUnit" temporary="true" nameIsGenerated="true">
      <module name="injector" />
      <extension name="coverage">
        <pattern>
          <option name="PATTERN" value="com.github.forax.framework.injector.*" />
          <option name="ENABLED" value="true" />
        </pattern>
      </extension>
      <option name="PACKAGE_NAME" value="com.github.forax.framework.injector" />
      <option name="MAIN_CLASS_NAME" value="com.github.forax.framework.injector.InjectorRegistryTest" />
      <option name="TEST_OBJECT" value="class" />
      <method v="2">
        <option name="Make" enabled="true" />
      </method>
    </configuration>
<<<<<<< HEAD
    <configuration name="InterceptorRegistryTest$Q2" type="JUnit" factoryName="JUnit" temporary="true" nameIsGenerated="true">
=======
    <configuration name="InterceptorRegistryTest" type="JUnit" factoryName="JUnit" temporary="true" nameIsGenerated="true">
>>>>>>> 057abc93
      <module name="interceptor" />
      <extension name="coverage">
        <pattern>
          <option name="PATTERN" value="org.github.forax.framework.interceptor.*" />
          <option name="ENABLED" value="true" />
        </pattern>
      </extension>
<<<<<<< HEAD
      <option name="PACKAGE_NAME" value="org.github.forax.framework.interceptor.InterceptorRegistryTest" />
      <option name="MAIN_CLASS_NAME" value="org.github.forax.framework.interceptor.InterceptorRegistryTest$Q2" />
=======
      <option name="PACKAGE_NAME" value="org.github.forax.framework.interceptor" />
      <option name="MAIN_CLASS_NAME" value="org.github.forax.framework.interceptor.InterceptorRegistryTest" />
>>>>>>> 057abc93
      <option name="TEST_OBJECT" value="class" />
      <method v="2">
        <option name="Make" enabled="true" />
      </method>
    </configuration>
<<<<<<< HEAD
    <configuration name="InterceptorRegistryTest" type="JUnit" factoryName="JUnit" temporary="true" nameIsGenerated="true">
      <module name="interceptor" />
=======
    <configuration name="JSONWriterTest" type="JUnit" factoryName="JUnit" temporary="true" nameIsGenerated="true">
      <module name="mapper" />
>>>>>>> 057abc93
      <extension name="coverage">
        <pattern>
          <option name="PATTERN" value="com.github.forax.framework.mapper.*" />
          <option name="ENABLED" value="true" />
        </pattern>
      </extension>
<<<<<<< HEAD
      <option name="PACKAGE_NAME" value="org.github.forax.framework.interceptor" />
      <option name="MAIN_CLASS_NAME" value="org.github.forax.framework.interceptor.InterceptorRegistryTest" />
=======
      <option name="PACKAGE_NAME" value="com.github.forax.framework.mapper" />
      <option name="MAIN_CLASS_NAME" value="com.github.forax.framework.mapper.JSONWriterTest" />
>>>>>>> 057abc93
      <option name="TEST_OBJECT" value="class" />
      <method v="2">
        <option name="Make" enabled="true" />
      </method>
    </configuration>
<<<<<<< HEAD
    <configuration name="JSONWriterTest" type="JUnit" factoryName="JUnit" temporary="true" nameIsGenerated="true">
      <module name="mapper" />
      <extension name="coverage">
        <pattern>
          <option name="PATTERN" value="com.github.forax.framework.mapper.*" />
          <option name="ENABLED" value="true" />
        </pattern>
      </extension>
      <option name="PACKAGE_NAME" value="com.github.forax.framework.mapper" />
      <option name="MAIN_CLASS_NAME" value="com.github.forax.framework.mapper.JSONWriterTest" />
=======
    <configuration name="ORMTest" type="JUnit" factoryName="JUnit" temporary="true" nameIsGenerated="true">
      <module name="orm" />
      <extension name="coverage">
        <pattern>
          <option name="PATTERN" value="com.github.forax.framework.orm.*" />
          <option name="ENABLED" value="true" />
        </pattern>
      </extension>
      <option name="PACKAGE_NAME" value="com.github.forax.framework.orm" />
      <option name="MAIN_CLASS_NAME" value="com.github.forax.framework.orm.ORMTest" />
>>>>>>> 057abc93
      <option name="TEST_OBJECT" value="class" />
      <method v="2">
        <option name="Make" enabled="true" />
      </method>
    </configuration>
    <recent_temporary>
      <list>
<<<<<<< HEAD
=======
        <item itemvalue="JUnit.ORMTest" />
>>>>>>> 057abc93
        <item itemvalue="JUnit.InterceptorRegistryTest" />
        <item itemvalue="JUnit.InjectorRegistryTest" />
        <item itemvalue="JUnit.JSONWriterTest" />
        <item itemvalue="JUnit.All in write_your_own_java_framework_exercices" />
<<<<<<< HEAD
        <item itemvalue="JUnit.InterceptorRegistryTest$Q2" />
=======
>>>>>>> 057abc93
      </list>
    </recent_temporary>
  </component>
  <component name="SpellCheckerSettings" RuntimeDictionaries="0" Folders="0" CustomDictionaries="0" DefaultDictionary="application-level" UseSingleDictionary="true" transferred="true" />
  <component name="TaskManager">
    <task active="true" id="Default" summary="Default task">
      <changelist id="74bd28e4-ede9-4bbb-a92f-dae249a45c06" name="Changes" comment="update POM" />
      <created>1664465571298</created>
      <option name="number" value="Default" />
      <option name="presentableId" value="Default" />
      <updated>1664465571298</updated>
    </task>
    <task id="LOCAL-00001" summary="update by IntelliJ (java 17 -&gt; java 19 and readme update)">
      <created>1664466501337</created>
      <option name="number" value="00001" />
      <option name="presentableId" value="LOCAL-00001" />
      <option name="project" value="LOCAL" />
      <updated>1664466501337</updated>
    </task>
    <task id="LOCAL-00002" summary="update by IntelliJ (Exercise 6 finished)">
      <created>1664470568830</created>
      <option name="number" value="00002" />
      <option name="presentableId" value="LOCAL-00002" />
      <option name="project" value="LOCAL" />
      <updated>1664470568830</updated>
    </task>
    <task id="LOCAL-00003" summary="update by IntelliJ (Injector - exercise 1/2 done)">
      <created>1664869525944</created>
      <option name="number" value="00003" />
      <option name="presentableId" value="LOCAL-00003" />
      <option name="project" value="LOCAL" />
      <updated>1664869525944</updated>
    </task>
    <task id="LOCAL-00004" summary="update by IntelliJ (Injector - exercise 1/2 fixed a typo)">
      <created>1664869731203</created>
      <option name="number" value="00004" />
      <option name="presentableId" value="LOCAL-00004" />
      <option name="project" value="LOCAL" />
      <updated>1664869731203</updated>
    </task>
    <task id="LOCAL-00005" summary="update by IntelliJ (Injector - exercise 1/2 upgraded variable checking)">
      <created>1664869999621</created>
      <option name="number" value="00005" />
      <option name="presentableId" value="LOCAL-00005" />
      <option name="project" value="LOCAL" />
      <updated>1664869999621</updated>
    </task>
    <task id="LOCAL-00006" summary="Injector - exercise 3 done">
      <created>1664871188100</created>
      <option name="number" value="00006" />
      <option name="presentableId" value="LOCAL-00006" />
      <option name="project" value="LOCAL" />
      <updated>1664871188100</updated>
    </task>
    <task id="LOCAL-00007" summary="Injector - exercise 4 done">
      <created>1664872153380</created>
      <option name="number" value="00007" />
      <option name="presentableId" value="LOCAL-00007" />
      <option name="project" value="LOCAL" />
      <updated>1664872153380</updated>
    </task>
    <task id="LOCAL-00008" summary="Injector - exercise 4 fixed method visibility">
      <created>1664872263603</created>
      <option name="number" value="00008" />
      <option name="presentableId" value="LOCAL-00008" />
      <option name="project" value="LOCAL" />
      <updated>1664872263603</updated>
    </task>
    <task id="LOCAL-00009" summary="Injector - exercise 4 optimisation">
      <created>1664872498857</created>
      <option name="number" value="00009" />
      <option name="presentableId" value="LOCAL-00009" />
      <option name="project" value="LOCAL" />
      <updated>1664872498857</updated>
    </task>
    <task id="LOCAL-00010" summary="Injector - exercise 5 done">
      <created>1664875634052</created>
      <option name="number" value="00010" />
      <option name="presentableId" value="LOCAL-00010" />
      <option name="project" value="LOCAL" />
      <updated>1664875634052</updated>
    </task>
    <task id="LOCAL-00011" summary="Injector - exercise 6 done">
      <created>1664877304874</created>
      <option name="number" value="00011" />
      <option name="presentableId" value="LOCAL-00011" />
      <option name="project" value="LOCAL" />
      <updated>1664877304874</updated>
    </task>
    <task id="LOCAL-00012" summary="saving work for exercise 7 of injector">
      <created>1664877688687</created>
      <option name="number" value="00012" />
      <option name="presentableId" value="LOCAL-00012" />
      <option name="project" value="LOCAL" />
      <updated>1664877688687</updated>
    </task>
    <task id="LOCAL-00013" summary="update by IntelliJ">
      <created>1666077017526</created>
      <option name="number" value="00013" />
      <option name="presentableId" value="LOCAL-00013" />
      <option name="project" value="LOCAL" />
      <updated>1666077017526</updated>
    </task>
    <task id="LOCAL-00014" summary="update by IntelliJ">
      <created>1666077031469</created>
      <option name="number" value="00014" />
      <option name="presentableId" value="LOCAL-00014" />
      <option name="project" value="LOCAL" />
      <updated>1666077031469</updated>
    </task>
    <task id="LOCAL-00015" summary="Interceptor - ex1 done">
      <created>1666079678697</created>
      <option name="number" value="00015" />
      <option name="presentableId" value="LOCAL-00015" />
      <option name="project" value="LOCAL" />
      <updated>1666079678697</updated>
    </task>
    <task id="LOCAL-00016" summary="Interceptor - ex2 done">
      <created>1666081946501</created>
      <option name="number" value="00016" />
      <option name="presentableId" value="LOCAL-00016" />
      <option name="project" value="LOCAL" />
      <updated>1666081946501</updated>
    </task>
    <task id="LOCAL-00017" summary="Interceptor - ex3 done">
      <created>1666082565986</created>
      <option name="number" value="00017" />
      <option name="presentableId" value="LOCAL-00017" />
      <option name="project" value="LOCAL" />
      <updated>1666082565986</updated>
    </task>
    <task id="LOCAL-00018" summary="Interceptor - fields are final">
      <created>1666082746267</created>
      <option name="number" value="00018" />
      <option name="presentableId" value="LOCAL-00018" />
      <option name="project" value="LOCAL" />
      <updated>1666082746267</updated>
    </task>
    <task id="LOCAL-00019" summary="Interceptor - ex4 done">
      <created>1666084248827</created>
      <option name="number" value="00019" />
      <option name="presentableId" value="LOCAL-00019" />
      <option name="project" value="LOCAL" />
      <updated>1666084248827</updated>
    </task>
    <task id="LOCAL-00020" summary="Interceptor - ex5 done">
      <created>1666085136432</created>
      <option name="number" value="00020" />
      <option name="presentableId" value="LOCAL-00020" />
      <option name="project" value="LOCAL" />
      <updated>1666085136432</updated>
    </task>
    <task id="LOCAL-00021" summary="Interceptor - fixed an error in ex6">
      <created>1666085782400</created>
      <option name="number" value="00021" />
      <option name="presentableId" value="LOCAL-00021" />
      <option name="project" value="LOCAL" />
      <updated>1666085782400</updated>
    </task>
    <task id="LOCAL-00022" summary="Interceptor - ex7 done">
      <created>1666086150296</created>
      <option name="number" value="00022" />
      <option name="presentableId" value="LOCAL-00022" />
      <option name="project" value="LOCAL" />
      <updated>1666086150296</updated>
    </task>
    <task id="LOCAL-00023" summary="Interceptor - cleaned the program">
      <created>1666086477614</created>
      <option name="number" value="00023" />
      <option name="presentableId" value="LOCAL-00023" />
      <option name="project" value="LOCAL" />
      <updated>1666086477614</updated>
    </task>
<<<<<<< HEAD
    <option name="localTasksCounter" value="24" />
=======
    <task id="LOCAL-00024" summary="Interceptor - ex7 done">
      <created>1666087533482</created>
      <option name="number" value="00024" />
      <option name="presentableId" value="LOCAL-00024" />
      <option name="project" value="LOCAL" />
      <updated>1666087533482</updated>
    </task>
    <task id="LOCAL-00025" summary="ORM - ex1 is done">
      <created>1666684862790</created>
      <option name="number" value="00025" />
      <option name="presentableId" value="LOCAL-00025" />
      <option name="project" value="LOCAL" />
      <updated>1666684862790</updated>
    </task>
    <task id="LOCAL-00026" summary="ORM - ex2 is done">
      <created>1666685186169</created>
      <option name="number" value="00026" />
      <option name="presentableId" value="LOCAL-00026" />
      <option name="project" value="LOCAL" />
      <updated>1666685186169</updated>
    </task>
    <task id="LOCAL-00027" summary="ORM - better exception handling for ex1">
      <created>1666685505639</created>
      <option name="number" value="00027" />
      <option name="presentableId" value="LOCAL-00027" />
      <option name="project" value="LOCAL" />
      <updated>1666685505639</updated>
    </task>
    <task id="LOCAL-00028" summary="ORM - ex3 is done">
      <created>1666688069831</created>
      <option name="number" value="00028" />
      <option name="presentableId" value="LOCAL-00028" />
      <option name="project" value="LOCAL" />
      <updated>1666688069831</updated>
    </task>
    <task id="LOCAL-00029" summary="ORM - ex4 is done">
      <created>1666689236722</created>
      <option name="number" value="00029" />
      <option name="presentableId" value="LOCAL-00029" />
      <option name="project" value="LOCAL" />
      <updated>1666689236722</updated>
    </task>
    <task id="LOCAL-00030" summary="ORM - ex5 is done">
      <created>1666690939475</created>
      <option name="number" value="00030" />
      <option name="presentableId" value="LOCAL-00030" />
      <option name="project" value="LOCAL" />
      <updated>1666690939476</updated>
    </task>
    <task id="LOCAL-00031" summary="ORM - ex6 is done">
      <created>1667653339674</created>
      <option name="number" value="00031" />
      <option name="presentableId" value="LOCAL-00031" />
      <option name="project" value="LOCAL" />
      <updated>1667653339674</updated>
    </task>
    <option name="localTasksCounter" value="32" />
>>>>>>> 057abc93
    <servers />
  </component>
  <component name="Vcs.Log.Tabs.Properties">
    <option name="TAB_STATES">
      <map>
        <entry key="MAIN">
          <value>
            <State>
              <option name="FILTERS">
                <map>
                  <entry key="branch">
                    <value>
                      <list>
                        <option value="origin/dev" />
                      </list>
                    </value>
                  </entry>
                </map>
              </option>
            </State>
          </value>
        </entry>
      </map>
    </option>
  </component>
  <component name="VcsManagerConfiguration">
    <option name="ADD_EXTERNAL_FILES_SILENTLY" value="true" />
<<<<<<< HEAD
    <MESSAGE value="remove one star for the classpath scanning" />
    <MESSAGE value="SQLi =&gt; JDBi" />
    <MESSAGE value="update POM" />
    <MESSAGE value="update by IntelliJ (java 17 -&gt; java 19 and readme update)" />
    <MESSAGE value="update by IntelliJ (Exercise 6 finished)" />
    <MESSAGE value="update by IntelliJ (Injector - exercise 1/2 done)" />
    <MESSAGE value="update by IntelliJ (Injector - exercise 1/2 fixed a typo)" />
=======
>>>>>>> 057abc93
    <MESSAGE value="update by IntelliJ (Injector - exercise 1/2 upgraded variable checking)" />
    <MESSAGE value="Injector - exercise 3 done" />
    <MESSAGE value="Injector - exercise 4 done" />
    <MESSAGE value="Injector - exercise 4 fixed method visibility" />
    <MESSAGE value="Injector - exercise 4 optimisation" />
    <MESSAGE value="Injector - exercise 5 done" />
    <MESSAGE value="Injector - exercise 6 done" />
    <MESSAGE value="saving work for exercise 7 of injector" />
    <MESSAGE value="update by IntelliJ" />
    <MESSAGE value="Interceptor - ex1 done" />
    <MESSAGE value="Interceptor - ex2 done" />
    <MESSAGE value="Interceptor - ex3 done" />
    <MESSAGE value="Interceptor - fields are final" />
    <MESSAGE value="Interceptor - ex4 done" />
    <MESSAGE value="Interceptor - ex5 done" />
    <MESSAGE value="Interceptor - fixed an error in ex6" />
<<<<<<< HEAD
    <MESSAGE value="Interceptor - ex7 done" />
    <MESSAGE value="Interceptor - cleaned the program" />
    <option name="LAST_COMMIT_MESSAGE" value="Interceptor - cleaned the program" />
=======
    <MESSAGE value="Interceptor - cleaned the program" />
    <MESSAGE value="Interceptor - ex7 done" />
    <MESSAGE value="ORM - ex1 is done" />
    <MESSAGE value="ORM - ex2 is done" />
    <MESSAGE value="ORM - better exception handling for ex1" />
    <MESSAGE value="ORM - ex3 is done" />
    <MESSAGE value="ORM - ex4 is done" />
    <MESSAGE value="ORM - ex5 is done" />
    <MESSAGE value="ORM - ex6 is done" />
    <option name="LAST_COMMIT_MESSAGE" value="ORM - ex6 is done" />
>>>>>>> 057abc93
  </component>
</project><|MERGE_RESOLUTION|>--- conflicted
+++ resolved
@@ -4,17 +4,10 @@
     <option name="autoReloadType" value="SELECTIVE" />
   </component>
   <component name="ChangeListManager">
-<<<<<<< HEAD
-    <list default="true" id="74bd28e4-ede9-4bbb-a92f-dae249a45c06" name="Changes" comment="Interceptor - cleaned the program">
-      <change beforePath="$PROJECT_DIR$/.idea/workspace.xml" beforeDir="false" afterPath="$PROJECT_DIR$/.idea/workspace.xml" afterDir="false" />
-      <change beforePath="$PROJECT_DIR$/interceptor/src/main/java/org/github/forax/framework/interceptor/InterceptorRegistry.java" beforeDir="false" afterPath="$PROJECT_DIR$/interceptor/src/main/java/org/github/forax/framework/interceptor/InterceptorRegistry.java" afterDir="false" />
-      <change beforePath="$PROJECT_DIR$/interceptor/src/test/java/org/github/forax/framework/interceptor/InterceptorRegistryTest.java" beforeDir="false" afterPath="$PROJECT_DIR$/interceptor/src/test/java/org/github/forax/framework/interceptor/InterceptorRegistryTest.java" afterDir="false" />
-=======
     <list default="true" id="74bd28e4-ede9-4bbb-a92f-dae249a45c06" name="Changes" comment="ORM - ex6 is done">
       <change beforePath="$PROJECT_DIR$/.idea/workspace.xml" beforeDir="false" afterPath="$PROJECT_DIR$/.idea/workspace.xml" afterDir="false" />
       <change beforePath="$PROJECT_DIR$/orm/src/main/java/com/github/forax/framework/orm/ORM.java" beforeDir="false" afterPath="$PROJECT_DIR$/orm/src/main/java/com/github/forax/framework/orm/ORM.java" afterDir="false" />
       <change beforePath="$PROJECT_DIR$/orm/src/test/java/com/github/forax/framework/orm/ORMTest.java" beforeDir="false" afterPath="$PROJECT_DIR$/orm/src/test/java/com/github/forax/framework/orm/ORMTest.java" afterDir="false" />
->>>>>>> 057abc93
     </list>
     <option name="SHOW_DIALOG" value="false" />
     <option name="HIGHLIGHT_CONFLICTS" value="true" />
@@ -84,11 +77,7 @@
       <command value="mvn package" />
     </option>
   </component>
-<<<<<<< HEAD
-  <component name="RunManager" selected="JUnit.InterceptorRegistryTest">
-=======
   <component name="RunManager" selected="JUnit.ORMTest">
->>>>>>> 057abc93
     <configuration name="All in write_your_own_java_framework_exercices" type="JUnit" factoryName="JUnit" temporary="true" nameIsGenerated="true">
       <module name="write_your_own_java_framework_exercices" />
       <option name="PACKAGE_NAME" value="" />
@@ -112,11 +101,7 @@
         <option name="Make" enabled="true" />
       </method>
     </configuration>
-<<<<<<< HEAD
-    <configuration name="InterceptorRegistryTest$Q2" type="JUnit" factoryName="JUnit" temporary="true" nameIsGenerated="true">
-=======
     <configuration name="InterceptorRegistryTest" type="JUnit" factoryName="JUnit" temporary="true" nameIsGenerated="true">
->>>>>>> 057abc93
       <module name="interceptor" />
       <extension name="coverage">
         <pattern>
@@ -124,44 +109,13 @@
           <option name="ENABLED" value="true" />
         </pattern>
       </extension>
-<<<<<<< HEAD
-      <option name="PACKAGE_NAME" value="org.github.forax.framework.interceptor.InterceptorRegistryTest" />
-      <option name="MAIN_CLASS_NAME" value="org.github.forax.framework.interceptor.InterceptorRegistryTest$Q2" />
-=======
       <option name="PACKAGE_NAME" value="org.github.forax.framework.interceptor" />
       <option name="MAIN_CLASS_NAME" value="org.github.forax.framework.interceptor.InterceptorRegistryTest" />
->>>>>>> 057abc93
       <option name="TEST_OBJECT" value="class" />
       <method v="2">
         <option name="Make" enabled="true" />
       </method>
     </configuration>
-<<<<<<< HEAD
-    <configuration name="InterceptorRegistryTest" type="JUnit" factoryName="JUnit" temporary="true" nameIsGenerated="true">
-      <module name="interceptor" />
-=======
-    <configuration name="JSONWriterTest" type="JUnit" factoryName="JUnit" temporary="true" nameIsGenerated="true">
-      <module name="mapper" />
->>>>>>> 057abc93
-      <extension name="coverage">
-        <pattern>
-          <option name="PATTERN" value="com.github.forax.framework.mapper.*" />
-          <option name="ENABLED" value="true" />
-        </pattern>
-      </extension>
-<<<<<<< HEAD
-      <option name="PACKAGE_NAME" value="org.github.forax.framework.interceptor" />
-      <option name="MAIN_CLASS_NAME" value="org.github.forax.framework.interceptor.InterceptorRegistryTest" />
-=======
-      <option name="PACKAGE_NAME" value="com.github.forax.framework.mapper" />
-      <option name="MAIN_CLASS_NAME" value="com.github.forax.framework.mapper.JSONWriterTest" />
->>>>>>> 057abc93
-      <option name="TEST_OBJECT" value="class" />
-      <method v="2">
-        <option name="Make" enabled="true" />
-      </method>
-    </configuration>
-<<<<<<< HEAD
     <configuration name="JSONWriterTest" type="JUnit" factoryName="JUnit" temporary="true" nameIsGenerated="true">
       <module name="mapper" />
       <extension name="coverage">
@@ -172,7 +126,11 @@
       </extension>
       <option name="PACKAGE_NAME" value="com.github.forax.framework.mapper" />
       <option name="MAIN_CLASS_NAME" value="com.github.forax.framework.mapper.JSONWriterTest" />
-=======
+      <option name="TEST_OBJECT" value="class" />
+      <method v="2">
+        <option name="Make" enabled="true" />
+      </method>
+    </configuration>
     <configuration name="ORMTest" type="JUnit" factoryName="JUnit" temporary="true" nameIsGenerated="true">
       <module name="orm" />
       <extension name="coverage">
@@ -183,7 +141,6 @@
       </extension>
       <option name="PACKAGE_NAME" value="com.github.forax.framework.orm" />
       <option name="MAIN_CLASS_NAME" value="com.github.forax.framework.orm.ORMTest" />
->>>>>>> 057abc93
       <option name="TEST_OBJECT" value="class" />
       <method v="2">
         <option name="Make" enabled="true" />
@@ -191,18 +148,11 @@
     </configuration>
     <recent_temporary>
       <list>
-<<<<<<< HEAD
-=======
         <item itemvalue="JUnit.ORMTest" />
->>>>>>> 057abc93
         <item itemvalue="JUnit.InterceptorRegistryTest" />
         <item itemvalue="JUnit.InjectorRegistryTest" />
         <item itemvalue="JUnit.JSONWriterTest" />
         <item itemvalue="JUnit.All in write_your_own_java_framework_exercices" />
-<<<<<<< HEAD
-        <item itemvalue="JUnit.InterceptorRegistryTest$Q2" />
-=======
->>>>>>> 057abc93
       </list>
     </recent_temporary>
   </component>
@@ -376,9 +326,6 @@
       <option name="project" value="LOCAL" />
       <updated>1666086477614</updated>
     </task>
-<<<<<<< HEAD
-    <option name="localTasksCounter" value="24" />
-=======
     <task id="LOCAL-00024" summary="Interceptor - ex7 done">
       <created>1666087533482</created>
       <option name="number" value="00024" />
@@ -436,7 +383,6 @@
       <updated>1667653339674</updated>
     </task>
     <option name="localTasksCounter" value="32" />
->>>>>>> 057abc93
     <servers />
   </component>
   <component name="Vcs.Log.Tabs.Properties">
@@ -464,16 +410,6 @@
   </component>
   <component name="VcsManagerConfiguration">
     <option name="ADD_EXTERNAL_FILES_SILENTLY" value="true" />
-<<<<<<< HEAD
-    <MESSAGE value="remove one star for the classpath scanning" />
-    <MESSAGE value="SQLi =&gt; JDBi" />
-    <MESSAGE value="update POM" />
-    <MESSAGE value="update by IntelliJ (java 17 -&gt; java 19 and readme update)" />
-    <MESSAGE value="update by IntelliJ (Exercise 6 finished)" />
-    <MESSAGE value="update by IntelliJ (Injector - exercise 1/2 done)" />
-    <MESSAGE value="update by IntelliJ (Injector - exercise 1/2 fixed a typo)" />
-=======
->>>>>>> 057abc93
     <MESSAGE value="update by IntelliJ (Injector - exercise 1/2 upgraded variable checking)" />
     <MESSAGE value="Injector - exercise 3 done" />
     <MESSAGE value="Injector - exercise 4 done" />
@@ -490,11 +426,6 @@
     <MESSAGE value="Interceptor - ex4 done" />
     <MESSAGE value="Interceptor - ex5 done" />
     <MESSAGE value="Interceptor - fixed an error in ex6" />
-<<<<<<< HEAD
-    <MESSAGE value="Interceptor - ex7 done" />
-    <MESSAGE value="Interceptor - cleaned the program" />
-    <option name="LAST_COMMIT_MESSAGE" value="Interceptor - cleaned the program" />
-=======
     <MESSAGE value="Interceptor - cleaned the program" />
     <MESSAGE value="Interceptor - ex7 done" />
     <MESSAGE value="ORM - ex1 is done" />
@@ -505,6 +436,5 @@
     <MESSAGE value="ORM - ex5 is done" />
     <MESSAGE value="ORM - ex6 is done" />
     <option name="LAST_COMMIT_MESSAGE" value="ORM - ex6 is done" />
->>>>>>> 057abc93
   </component>
 </project>