<?xml version="1.0" encoding="UTF-8"?>
<project version="4">
  <component name="AutoImportSettings">
    <option name="autoReloadType" value="SELECTIVE" />
  </component>
  <component name="ChangeListManager">
<<<<<<< HEAD
    <list default="true" id="74bd28e4-ede9-4bbb-a92f-dae249a45c06" name="Changes" comment="saving work for exercise 7 of injector">
      <change afterPath="$PROJECT_DIR$/.idea/libraries/Maven__org_junit_jupiter_junit_jupiter_api_5_9_0.xml" afterDir="false" />
      <change afterPath="$PROJECT_DIR$/.idea/libraries/Maven__org_junit_jupiter_junit_jupiter_engine_5_9_0.xml" afterDir="false" />
      <change afterPath="$PROJECT_DIR$/.idea/libraries/Maven__org_junit_platform_junit_platform_commons_1_9_0.xml" afterDir="false" />
      <change afterPath="$PROJECT_DIR$/.idea/libraries/Maven__org_junit_platform_junit_platform_engine_1_9_0.xml" afterDir="false" />
      <change beforePath="$PROJECT_DIR$/.idea/workspace.xml" beforeDir="false" afterPath="$PROJECT_DIR$/.idea/workspace.xml" afterDir="false" />
      <change beforePath="$PROJECT_DIR$/injector/src/main/java/com/github/forax/framework/injector/InjectorRegistry.java" beforeDir="false" afterPath="$PROJECT_DIR$/injector/src/main/java/com/github/forax/framework/injector/InjectorRegistry.java" afterDir="false" />
      <change beforePath="$PROJECT_DIR$/injector/src/test/java/com/github/forax/framework/injector/InjectorRegistryTest.java" beforeDir="false" afterPath="$PROJECT_DIR$/injector/src/test/java/com/github/forax/framework/injector/InjectorRegistryTest.java" afterDir="false" />
=======
    <list default="true" id="74bd28e4-ede9-4bbb-a92f-dae249a45c06" name="Changes" comment="Interceptor - cleaned the program">
      <change beforePath="$PROJECT_DIR$/.idea/workspace.xml" beforeDir="false" afterPath="$PROJECT_DIR$/.idea/workspace.xml" afterDir="false" />
      <change beforePath="$PROJECT_DIR$/interceptor/src/main/java/org/github/forax/framework/interceptor/InterceptorRegistry.java" beforeDir="false" afterPath="$PROJECT_DIR$/interceptor/src/main/java/org/github/forax/framework/interceptor/InterceptorRegistry.java" afterDir="false" />
      <change beforePath="$PROJECT_DIR$/interceptor/src/test/java/org/github/forax/framework/interceptor/InterceptorRegistryTest.java" beforeDir="false" afterPath="$PROJECT_DIR$/interceptor/src/test/java/org/github/forax/framework/interceptor/InterceptorRegistryTest.java" afterDir="false" />
>>>>>>> c16f1548
    </list>
    <option name="SHOW_DIALOG" value="false" />
    <option name="HIGHLIGHT_CONFLICTS" value="true" />
    <option name="HIGHLIGHT_NON_ACTIVE_CHANGELIST" value="false" />
    <option name="LAST_RESOLUTION" value="IGNORE" />
  </component>
  <component name="Git.Settings">
    <option name="RECENT_GIT_ROOT_PATH" value="$PROJECT_DIR$" />
    <option name="UPDATE_TYPE" value="REBASE" />
  </component>
  <component name="GitSEFilterConfiguration">
    <file-type-list>
      <filtered-out-file-type name="LOCAL_BRANCH" />
      <filtered-out-file-type name="REMOTE_BRANCH" />
      <filtered-out-file-type name="TAG" />
      <filtered-out-file-type name="COMMIT_BY_MESSAGE" />
    </file-type-list>
  </component>
  <component name="HighlightingSettingsPerFile">
    <setting file="file://$PROJECT_DIR$/mapper/src/main/java/com/github/forax/framework/mapper/JSONWriter.java" root0="SKIP_INSPECTION" />
  </component>
  <component name="MarkdownSettingsMigration">
    <option name="stateVersion" value="1" />
  </component>
  <component name="MavenImportPreferences">
    <option name="generalSettings">
      <MavenGeneralSettings>
        <option name="useMavenConfig" value="true" />
      </MavenGeneralSettings>
    </option>
  </component>
  <component name="ProjectId" id="1z3S0SHERWbIdD5Lf6CT5zlczbJ" />
  <component name="ProjectLevelVcsManager">
    <ConfirmationsSetting value="2" id="Add" />
  </component>
  <component name="ProjectViewState">
    <option name="hideEmptyMiddlePackages" value="true" />
    <option name="showLibraryContents" value="true" />
  </component>
  <component name="PropertiesComponent">{
  &quot;keyToString&quot;: {
    &quot;RunOnceActivity.OpenProjectViewOnStart&quot;: &quot;true&quot;,
    &quot;RunOnceActivity.ShowReadmeOnStart&quot;: &quot;true&quot;,
    &quot;SHARE_PROJECT_CONFIGURATION_FILES&quot;: &quot;true&quot;,
<<<<<<< HEAD
    &quot;last_opened_file_path&quot;: &quot;/home/thomas/Documents/ESIPE/INFO_2/JAVA_INSIDE/write_your_own_java_framework_exercices&quot;,
=======
    &quot;last_opened_file_path&quot;: &quot;/home/thomas/Documents/esipe/INFO2/JAVA_INSIDE/write_your_own_java_framework_exercices&quot;,
>>>>>>> c16f1548
    &quot;project.structure.last.edited&quot;: &quot;Project&quot;,
    &quot;project.structure.proportion&quot;: &quot;0.0&quot;,
    &quot;project.structure.side.proportion&quot;: &quot;0.0&quot;
  }
}</component>
  <component name="RecentsManager">
    <key name="CopyFile.RECENT_KEYS">
      <recent name="$PROJECT_DIR$/injector" />
      <recent name="$PROJECT_DIR$/injector/src/test/java/com/github/forax/framework/injector" />
      <recent name="$PROJECT_DIR$" />
      <recent name="$PROJECT_DIR$/interceptor" />
      <recent name="$PROJECT_DIR$/interceptor/src/main/java/org/github/forax/framework/interceptor" />
    </key>
    <key name="CopyClassDialog.RECENTS_KEY">
      <recent name="org.github.forax.framework.interceptor" />
      <recent name="com.github.forax.framework.orm" />
    </key>
  </component>
  <component name="RunAnythingCache">
    <option name="myCommands">
      <command value="mvn clean" />
      <command value="mvn package" />
    </option>
  </component>
<<<<<<< HEAD
  <component name="RunManager" selected="JUnit.InjectorRegistryTest">
=======
  <component name="RunManager" selected="JUnit.InterceptorRegistryTest">
>>>>>>> c16f1548
    <configuration name="All in write_your_own_java_framework_exercices" type="JUnit" factoryName="JUnit" temporary="true" nameIsGenerated="true">
      <module name="write_your_own_java_framework_exercices" />
      <option name="PACKAGE_NAME" value="" />
      <option name="TEST_OBJECT" value="package" />
      <method v="2">
        <option name="Make" enabled="true" />
      </method>
    </configuration>
    <configuration name="InjectorRegistryTest" type="JUnit" factoryName="JUnit" temporary="true" nameIsGenerated="true">
      <module name="injector" />
      <extension name="coverage">
        <pattern>
          <option name="PATTERN" value="com.github.forax.framework.injector.*" />
          <option name="ENABLED" value="true" />
        </pattern>
      </extension>
      <option name="PACKAGE_NAME" value="com.github.forax.framework.injector" />
      <option name="MAIN_CLASS_NAME" value="com.github.forax.framework.injector.InjectorRegistryTest" />
      <option name="TEST_OBJECT" value="class" />
      <method v="2">
        <option name="Make" enabled="true" />
      </method>
    </configuration>
    <configuration name="InterceptorRegistryTest$Q2" type="JUnit" factoryName="JUnit" temporary="true" nameIsGenerated="true">
      <module name="interceptor" />
      <extension name="coverage">
        <pattern>
          <option name="PATTERN" value="org.github.forax.framework.interceptor.*" />
          <option name="ENABLED" value="true" />
        </pattern>
      </extension>
      <option name="PACKAGE_NAME" value="org.github.forax.framework.interceptor.InterceptorRegistryTest" />
      <option name="MAIN_CLASS_NAME" value="org.github.forax.framework.interceptor.InterceptorRegistryTest$Q2" />
      <option name="TEST_OBJECT" value="class" />
      <method v="2">
        <option name="Make" enabled="true" />
      </method>
    </configuration>
    <configuration name="InterceptorRegistryTest" type="JUnit" factoryName="JUnit" temporary="true" nameIsGenerated="true">
      <module name="interceptor" />
      <extension name="coverage">
        <pattern>
          <option name="PATTERN" value="org.github.forax.framework.interceptor.*" />
          <option name="ENABLED" value="true" />
        </pattern>
      </extension>
      <option name="PACKAGE_NAME" value="org.github.forax.framework.interceptor" />
      <option name="MAIN_CLASS_NAME" value="org.github.forax.framework.interceptor.InterceptorRegistryTest" />
      <option name="TEST_OBJECT" value="class" />
      <method v="2">
        <option name="Make" enabled="true" />
      </method>
    </configuration>
    <configuration name="JSONWriterTest" type="JUnit" factoryName="JUnit" temporary="true" nameIsGenerated="true">
      <module name="mapper" />
      <extension name="coverage">
        <pattern>
          <option name="PATTERN" value="com.github.forax.framework.mapper.*" />
          <option name="ENABLED" value="true" />
        </pattern>
      </extension>
      <option name="PACKAGE_NAME" value="com.github.forax.framework.mapper" />
      <option name="MAIN_CLASS_NAME" value="com.github.forax.framework.mapper.JSONWriterTest" />
      <option name="TEST_OBJECT" value="class" />
      <method v="2">
        <option name="Make" enabled="true" />
      </method>
    </configuration>
    <recent_temporary>
      <list>
<<<<<<< HEAD
        <item itemvalue="JUnit.InjectorRegistryTest" />
        <item itemvalue="JUnit.JSONWriterTest" />
        <item itemvalue="JUnit.All in write_your_own_java_framework_exercices" />
=======
>>>>>>> c16f1548
        <item itemvalue="JUnit.InterceptorRegistryTest" />
        <item itemvalue="JUnit.InjectorRegistryTest" />
        <item itemvalue="JUnit.JSONWriterTest" />
        <item itemvalue="JUnit.All in write_your_own_java_framework_exercices" />
        <item itemvalue="JUnit.InterceptorRegistryTest$Q2" />
      </list>
    </recent_temporary>
  </component>
  <component name="SpellCheckerSettings" RuntimeDictionaries="0" Folders="0" CustomDictionaries="0" DefaultDictionary="application-level" UseSingleDictionary="true" transferred="true" />
  <component name="TaskManager">
    <task active="true" id="Default" summary="Default task">
      <changelist id="74bd28e4-ede9-4bbb-a92f-dae249a45c06" name="Changes" comment="update POM" />
      <created>1664465571298</created>
      <option name="number" value="Default" />
      <option name="presentableId" value="Default" />
      <updated>1664465571298</updated>
    </task>
    <task id="LOCAL-00001" summary="update by IntelliJ (java 17 -&gt; java 19 and readme update)">
      <created>1664466501337</created>
      <option name="number" value="00001" />
      <option name="presentableId" value="LOCAL-00001" />
      <option name="project" value="LOCAL" />
      <updated>1664466501337</updated>
    </task>
    <task id="LOCAL-00002" summary="update by IntelliJ (Exercise 6 finished)">
      <created>1664470568830</created>
      <option name="number" value="00002" />
      <option name="presentableId" value="LOCAL-00002" />
      <option name="project" value="LOCAL" />
      <updated>1664470568830</updated>
    </task>
    <task id="LOCAL-00003" summary="update by IntelliJ (Injector - exercise 1/2 done)">
      <created>1664869525944</created>
      <option name="number" value="00003" />
      <option name="presentableId" value="LOCAL-00003" />
      <option name="project" value="LOCAL" />
      <updated>1664869525944</updated>
    </task>
    <task id="LOCAL-00004" summary="update by IntelliJ (Injector - exercise 1/2 fixed a typo)">
      <created>1664869731203</created>
      <option name="number" value="00004" />
      <option name="presentableId" value="LOCAL-00004" />
      <option name="project" value="LOCAL" />
      <updated>1664869731203</updated>
    </task>
    <task id="LOCAL-00005" summary="update by IntelliJ (Injector - exercise 1/2 upgraded variable checking)">
      <created>1664869999621</created>
      <option name="number" value="00005" />
      <option name="presentableId" value="LOCAL-00005" />
      <option name="project" value="LOCAL" />
      <updated>1664869999621</updated>
    </task>
    <task id="LOCAL-00006" summary="Injector - exercise 3 done">
      <created>1664871188100</created>
      <option name="number" value="00006" />
      <option name="presentableId" value="LOCAL-00006" />
      <option name="project" value="LOCAL" />
      <updated>1664871188100</updated>
    </task>
    <task id="LOCAL-00007" summary="Injector - exercise 4 done">
      <created>1664872153380</created>
      <option name="number" value="00007" />
      <option name="presentableId" value="LOCAL-00007" />
      <option name="project" value="LOCAL" />
      <updated>1664872153380</updated>
    </task>
    <task id="LOCAL-00008" summary="Injector - exercise 4 fixed method visibility">
      <created>1664872263603</created>
      <option name="number" value="00008" />
      <option name="presentableId" value="LOCAL-00008" />
      <option name="project" value="LOCAL" />
      <updated>1664872263603</updated>
    </task>
    <task id="LOCAL-00009" summary="Injector - exercise 4 optimisation">
      <created>1664872498857</created>
      <option name="number" value="00009" />
      <option name="presentableId" value="LOCAL-00009" />
      <option name="project" value="LOCAL" />
      <updated>1664872498857</updated>
    </task>
    <task id="LOCAL-00010" summary="Injector - exercise 5 done">
      <created>1664875634052</created>
      <option name="number" value="00010" />
      <option name="presentableId" value="LOCAL-00010" />
      <option name="project" value="LOCAL" />
      <updated>1664875634052</updated>
    </task>
    <task id="LOCAL-00011" summary="Injector - exercise 6 done">
      <created>1664877304874</created>
      <option name="number" value="00011" />
      <option name="presentableId" value="LOCAL-00011" />
      <option name="project" value="LOCAL" />
      <updated>1664877304874</updated>
    </task>
    <task id="LOCAL-00012" summary="saving work for exercise 7 of injector">
      <created>1664877688687</created>
      <option name="number" value="00012" />
      <option name="presentableId" value="LOCAL-00012" />
      <option name="project" value="LOCAL" />
      <updated>1664877688687</updated>
    </task>
<<<<<<< HEAD
    <option name="localTasksCounter" value="13" />
=======
    <task id="LOCAL-00013" summary="update by IntelliJ">
      <created>1666077017526</created>
      <option name="number" value="00013" />
      <option name="presentableId" value="LOCAL-00013" />
      <option name="project" value="LOCAL" />
      <updated>1666077017526</updated>
    </task>
    <task id="LOCAL-00014" summary="update by IntelliJ">
      <created>1666077031469</created>
      <option name="number" value="00014" />
      <option name="presentableId" value="LOCAL-00014" />
      <option name="project" value="LOCAL" />
      <updated>1666077031469</updated>
    </task>
    <task id="LOCAL-00015" summary="Interceptor - ex1 done">
      <created>1666079678697</created>
      <option name="number" value="00015" />
      <option name="presentableId" value="LOCAL-00015" />
      <option name="project" value="LOCAL" />
      <updated>1666079678697</updated>
    </task>
    <task id="LOCAL-00016" summary="Interceptor - ex2 done">
      <created>1666081946501</created>
      <option name="number" value="00016" />
      <option name="presentableId" value="LOCAL-00016" />
      <option name="project" value="LOCAL" />
      <updated>1666081946501</updated>
    </task>
    <task id="LOCAL-00017" summary="Interceptor - ex3 done">
      <created>1666082565986</created>
      <option name="number" value="00017" />
      <option name="presentableId" value="LOCAL-00017" />
      <option name="project" value="LOCAL" />
      <updated>1666082565986</updated>
    </task>
    <task id="LOCAL-00018" summary="Interceptor - fields are final">
      <created>1666082746267</created>
      <option name="number" value="00018" />
      <option name="presentableId" value="LOCAL-00018" />
      <option name="project" value="LOCAL" />
      <updated>1666082746267</updated>
    </task>
    <task id="LOCAL-00019" summary="Interceptor - ex4 done">
      <created>1666084248827</created>
      <option name="number" value="00019" />
      <option name="presentableId" value="LOCAL-00019" />
      <option name="project" value="LOCAL" />
      <updated>1666084248827</updated>
    </task>
    <task id="LOCAL-00020" summary="Interceptor - ex5 done">
      <created>1666085136432</created>
      <option name="number" value="00020" />
      <option name="presentableId" value="LOCAL-00020" />
      <option name="project" value="LOCAL" />
      <updated>1666085136432</updated>
    </task>
    <task id="LOCAL-00021" summary="Interceptor - fixed an error in ex6">
      <created>1666085782400</created>
      <option name="number" value="00021" />
      <option name="presentableId" value="LOCAL-00021" />
      <option name="project" value="LOCAL" />
      <updated>1666085782400</updated>
    </task>
    <task id="LOCAL-00022" summary="Interceptor - ex7 done">
      <created>1666086150296</created>
      <option name="number" value="00022" />
      <option name="presentableId" value="LOCAL-00022" />
      <option name="project" value="LOCAL" />
      <updated>1666086150296</updated>
    </task>
    <task id="LOCAL-00023" summary="Interceptor - cleaned the program">
      <created>1666086477614</created>
      <option name="number" value="00023" />
      <option name="presentableId" value="LOCAL-00023" />
      <option name="project" value="LOCAL" />
      <updated>1666086477614</updated>
    </task>
    <option name="localTasksCounter" value="24" />
>>>>>>> c16f1548
    <servers />
  </component>
  <component name="Vcs.Log.Tabs.Properties">
    <option name="TAB_STATES">
      <map>
        <entry key="MAIN">
          <value>
            <State>
              <option name="FILTERS">
                <map>
                  <entry key="branch">
                    <value>
                      <list>
                        <option value="origin/dev" />
                      </list>
                    </value>
                  </entry>
                </map>
              </option>
            </State>
          </value>
        </entry>
      </map>
    </option>
  </component>
  <component name="VcsManagerConfiguration">
    <option name="ADD_EXTERNAL_FILES_SILENTLY" value="true" />
<<<<<<< HEAD
    <MESSAGE value="update and fix typos" />
    <MESSAGE value="add a section on dependency checking" />
    <MESSAGE value="Utils.defaultConstructor and Utils.newInstance should propagate the type of the class" />
    <MESSAGE value="do not try to validate the dependency graph before calling lookup()" />
    <MESSAGE value="comment starts at the wrong place" />
    <MESSAGE value="rework interceptor code/questions" />
    <MESSAGE value="use throw switch in the tests" />
    <MESSAGE value="remove weird import that make the CI fails" />
    <MESSAGE value="fix typo" />
    <MESSAGE value="update injector and rewrite annotation scanner" />
=======
>>>>>>> c16f1548
    <MESSAGE value="remove one star for the classpath scanning" />
    <MESSAGE value="SQLi =&gt; JDBi" />
    <MESSAGE value="update POM" />
    <MESSAGE value="update by IntelliJ (java 17 -&gt; java 19 and readme update)" />
    <MESSAGE value="update by IntelliJ (Exercise 6 finished)" />
    <MESSAGE value="update by IntelliJ (Injector - exercise 1/2 done)" />
    <MESSAGE value="update by IntelliJ (Injector - exercise 1/2 fixed a typo)" />
    <MESSAGE value="update by IntelliJ (Injector - exercise 1/2 upgraded variable checking)" />
    <MESSAGE value="Injector - exercise 3 done" />
    <MESSAGE value="Injector - exercise 4 done" />
    <MESSAGE value="Injector - exercise 4 fixed method visibility" />
    <MESSAGE value="Injector - exercise 4 optimisation" />
    <MESSAGE value="Injector - exercise 5 done" />
    <MESSAGE value="Injector - exercise 6 done" />
    <MESSAGE value="saving work for exercise 7 of injector" />
<<<<<<< HEAD
    <option name="LAST_COMMIT_MESSAGE" value="saving work for exercise 7 of injector" />
=======
    <MESSAGE value="update by IntelliJ" />
    <MESSAGE value="Interceptor - ex1 done" />
    <MESSAGE value="Interceptor - ex2 done" />
    <MESSAGE value="Interceptor - ex3 done" />
    <MESSAGE value="Interceptor - fields are final" />
    <MESSAGE value="Interceptor - ex4 done" />
    <MESSAGE value="Interceptor - ex5 done" />
    <MESSAGE value="Interceptor - fixed an error in ex6" />
    <MESSAGE value="Interceptor - ex7 done" />
    <MESSAGE value="Interceptor - cleaned the program" />
    <option name="LAST_COMMIT_MESSAGE" value="Interceptor - cleaned the program" />
>>>>>>> c16f1548
  </component>
</project><|MERGE_RESOLUTION|>--- conflicted
+++ resolved
@@ -4,21 +4,10 @@
     <option name="autoReloadType" value="SELECTIVE" />
   </component>
   <component name="ChangeListManager">
-<<<<<<< HEAD
-    <list default="true" id="74bd28e4-ede9-4bbb-a92f-dae249a45c06" name="Changes" comment="saving work for exercise 7 of injector">
-      <change afterPath="$PROJECT_DIR$/.idea/libraries/Maven__org_junit_jupiter_junit_jupiter_api_5_9_0.xml" afterDir="false" />
-      <change afterPath="$PROJECT_DIR$/.idea/libraries/Maven__org_junit_jupiter_junit_jupiter_engine_5_9_0.xml" afterDir="false" />
-      <change afterPath="$PROJECT_DIR$/.idea/libraries/Maven__org_junit_platform_junit_platform_commons_1_9_0.xml" afterDir="false" />
-      <change afterPath="$PROJECT_DIR$/.idea/libraries/Maven__org_junit_platform_junit_platform_engine_1_9_0.xml" afterDir="false" />
-      <change beforePath="$PROJECT_DIR$/.idea/workspace.xml" beforeDir="false" afterPath="$PROJECT_DIR$/.idea/workspace.xml" afterDir="false" />
-      <change beforePath="$PROJECT_DIR$/injector/src/main/java/com/github/forax/framework/injector/InjectorRegistry.java" beforeDir="false" afterPath="$PROJECT_DIR$/injector/src/main/java/com/github/forax/framework/injector/InjectorRegistry.java" afterDir="false" />
-      <change beforePath="$PROJECT_DIR$/injector/src/test/java/com/github/forax/framework/injector/InjectorRegistryTest.java" beforeDir="false" afterPath="$PROJECT_DIR$/injector/src/test/java/com/github/forax/framework/injector/InjectorRegistryTest.java" afterDir="false" />
-=======
     <list default="true" id="74bd28e4-ede9-4bbb-a92f-dae249a45c06" name="Changes" comment="Interceptor - cleaned the program">
       <change beforePath="$PROJECT_DIR$/.idea/workspace.xml" beforeDir="false" afterPath="$PROJECT_DIR$/.idea/workspace.xml" afterDir="false" />
       <change beforePath="$PROJECT_DIR$/interceptor/src/main/java/org/github/forax/framework/interceptor/InterceptorRegistry.java" beforeDir="false" afterPath="$PROJECT_DIR$/interceptor/src/main/java/org/github/forax/framework/interceptor/InterceptorRegistry.java" afterDir="false" />
       <change beforePath="$PROJECT_DIR$/interceptor/src/test/java/org/github/forax/framework/interceptor/InterceptorRegistryTest.java" beforeDir="false" afterPath="$PROJECT_DIR$/interceptor/src/test/java/org/github/forax/framework/interceptor/InterceptorRegistryTest.java" afterDir="false" />
->>>>>>> c16f1548
     </list>
     <option name="SHOW_DIALOG" value="false" />
     <option name="HIGHLIGHT_CONFLICTS" value="true" />
@@ -63,11 +52,7 @@
     &quot;RunOnceActivity.OpenProjectViewOnStart&quot;: &quot;true&quot;,
     &quot;RunOnceActivity.ShowReadmeOnStart&quot;: &quot;true&quot;,
     &quot;SHARE_PROJECT_CONFIGURATION_FILES&quot;: &quot;true&quot;,
-<<<<<<< HEAD
-    &quot;last_opened_file_path&quot;: &quot;/home/thomas/Documents/ESIPE/INFO_2/JAVA_INSIDE/write_your_own_java_framework_exercices&quot;,
-=======
     &quot;last_opened_file_path&quot;: &quot;/home/thomas/Documents/esipe/INFO2/JAVA_INSIDE/write_your_own_java_framework_exercices&quot;,
->>>>>>> c16f1548
     &quot;project.structure.last.edited&quot;: &quot;Project&quot;,
     &quot;project.structure.proportion&quot;: &quot;0.0&quot;,
     &quot;project.structure.side.proportion&quot;: &quot;0.0&quot;
@@ -92,11 +77,7 @@
       <command value="mvn package" />
     </option>
   </component>
-<<<<<<< HEAD
-  <component name="RunManager" selected="JUnit.InjectorRegistryTest">
-=======
   <component name="RunManager" selected="JUnit.InterceptorRegistryTest">
->>>>>>> c16f1548
     <configuration name="All in write_your_own_java_framework_exercices" type="JUnit" factoryName="JUnit" temporary="true" nameIsGenerated="true">
       <module name="write_your_own_java_framework_exercices" />
       <option name="PACKAGE_NAME" value="" />
@@ -167,12 +148,6 @@
     </configuration>
     <recent_temporary>
       <list>
-<<<<<<< HEAD
-        <item itemvalue="JUnit.InjectorRegistryTest" />
-        <item itemvalue="JUnit.JSONWriterTest" />
-        <item itemvalue="JUnit.All in write_your_own_java_framework_exercices" />
-=======
->>>>>>> c16f1548
         <item itemvalue="JUnit.InterceptorRegistryTest" />
         <item itemvalue="JUnit.InjectorRegistryTest" />
         <item itemvalue="JUnit.JSONWriterTest" />
@@ -274,9 +249,6 @@
       <option name="project" value="LOCAL" />
       <updated>1664877688687</updated>
     </task>
-<<<<<<< HEAD
-    <option name="localTasksCounter" value="13" />
-=======
     <task id="LOCAL-00013" summary="update by IntelliJ">
       <created>1666077017526</created>
       <option name="number" value="00013" />
@@ -355,7 +327,6 @@
       <updated>1666086477614</updated>
     </task>
     <option name="localTasksCounter" value="24" />
->>>>>>> c16f1548
     <servers />
   </component>
   <component name="Vcs.Log.Tabs.Properties">
@@ -383,19 +354,6 @@
   </component>
   <component name="VcsManagerConfiguration">
     <option name="ADD_EXTERNAL_FILES_SILENTLY" value="true" />
-<<<<<<< HEAD
-    <MESSAGE value="update and fix typos" />
-    <MESSAGE value="add a section on dependency checking" />
-    <MESSAGE value="Utils.defaultConstructor and Utils.newInstance should propagate the type of the class" />
-    <MESSAGE value="do not try to validate the dependency graph before calling lookup()" />
-    <MESSAGE value="comment starts at the wrong place" />
-    <MESSAGE value="rework interceptor code/questions" />
-    <MESSAGE value="use throw switch in the tests" />
-    <MESSAGE value="remove weird import that make the CI fails" />
-    <MESSAGE value="fix typo" />
-    <MESSAGE value="update injector and rewrite annotation scanner" />
-=======
->>>>>>> c16f1548
     <MESSAGE value="remove one star for the classpath scanning" />
     <MESSAGE value="SQLi =&gt; JDBi" />
     <MESSAGE value="update POM" />
@@ -411,9 +369,6 @@
     <MESSAGE value="Injector - exercise 5 done" />
     <MESSAGE value="Injector - exercise 6 done" />
     <MESSAGE value="saving work for exercise 7 of injector" />
-<<<<<<< HEAD
-    <option name="LAST_COMMIT_MESSAGE" value="saving work for exercise 7 of injector" />
-=======
     <MESSAGE value="update by IntelliJ" />
     <MESSAGE value="Interceptor - ex1 done" />
     <MESSAGE value="Interceptor - ex2 done" />
@@ -425,6 +380,5 @@
     <MESSAGE value="Interceptor - ex7 done" />
     <MESSAGE value="Interceptor - cleaned the program" />
     <option name="LAST_COMMIT_MESSAGE" value="Interceptor - cleaned the program" />
->>>>>>> c16f1548
   </component>
 </project>